'''
***
Modified generic daemon class
***

Author:         http://www.jejik.com/articles/2007/02/
                        a_simple_unix_linux_daemon_in_python/www.boxedice.com

License:        http://creativecommons.org/licenses/by-sa/3.0/

Changes:        23rd Jan 2009 (David Mytton <david@boxedice.com>)
                - Replaced hard coded '/dev/null in __init__ with os.devnull
                - Added OS check to conditionally remove code that doesn't
                  work on OS X
                - Added output to console on completion
                - Tidied up formatting
                11th Mar 2009 (David Mytton <david@boxedice.com>)
                - Fixed problem with daemon exiting on Python 2.4
                  (before SystemExit was part of the Exception base)
                13th Aug 2010 (David Mytton <david@boxedice.com>
                - Fixed unhandled exception if PID file is empty
'''

# Core modules
from __future__ import print_function
import atexit
import errno
import os
import sys
import time
import signal


class Daemon(object):
    """
    A generic daemon class.

    Usage: subclass the Daemon class and override the run() method
    """
    def __init__(self, pidfile, stdin=os.devnull,
                 stdout=os.devnull, stderr=os.devnull,
                 home_dir='.', umask=0o22, verbose=1,
                 use_gevent=False, use_eventlet=False):
        self.stdin = stdin
        self.stdout = stdout
        self.stderr = stderr
        self.pidfile = pidfile
        self.home_dir = home_dir
        self.verbose = verbose
        self.umask = umask
        self.daemon_alive = True
        self.use_gevent = use_gevent
        self.use_eventlet = use_eventlet

    def log(self, *args):
        if self.verbose >= 1:
            print(*args)

    def daemonize(self):
        """
        Do the UNIX double-fork magic, see Stevens' "Advanced
        Programming in the UNIX Environment" for details (ISBN 0201563177)
        http://www.erlenstar.demon.co.uk/unix/faq_2.html#SEC16
        """
        if self.use_eventlet:
            import eventlet.tpool
            eventlet.tpool.killall()
        try:
            pid = os.fork()
            if pid > 0:
                # Exit first parent
                sys.exit(0)
        except OSError as e:
            sys.stderr.write(
                "fork #1 failed: %d (%s)\n" % (e.errno, e.strerror))
            sys.exit(1)

        # Decouple from parent environment
        os.chdir(self.home_dir)
        os.setsid()
        os.umask(self.umask)

        # Do second fork
        try:
            pid = os.fork()
            if pid > 0:
                # Exit from second parent
                sys.exit(0)
        except OSError as e:
            sys.stderr.write(
                "fork #2 failed: %d (%s)\n" % (e.errno, e.strerror))
            sys.exit(1)

        if sys.platform != 'darwin':  # This block breaks on OS X
            # Redirect standard file descriptors
            sys.stdout.flush()
            sys.stderr.flush()
            si = open(self.stdin, 'r')
            so = open(self.stdout, 'a+')
            if self.stderr:
                try:
                    se = open(self.stderr, 'a+', 0)
                except ValueError:
                    # Python 3 can't have unbuffered text I/O
                    se = open(self.stderr, 'a+', 1)
            else:
                se = so
            os.dup2(si.fileno(), sys.stdin.fileno())
            os.dup2(so.fileno(), sys.stdout.fileno())
            os.dup2(se.fileno(), sys.stderr.fileno())

        def sigtermhandler(signum, frame):
            self.daemon_alive = False
            sys.exit()

        if self.use_gevent:
            import gevent
            gevent.reinit()
            gevent.signal(signal.SIGTERM, sigtermhandler, signal.SIGTERM, None)
            gevent.signal(signal.SIGINT, sigtermhandler, signal.SIGINT, None)
        else:
            signal.signal(signal.SIGTERM, sigtermhandler)
            signal.signal(signal.SIGINT, sigtermhandler)

        self.log("Started")

        # Write pidfile
        atexit.register(
            self.delpid)  # Make sure pid file is removed if we quit
        pid = str(os.getpid())
        open(self.pidfile, 'w+').write("%s\n" % pid)

    def delpid(self):
        try:
            # the process may fork itself again
            pid = int(open(self.pidfile, 'r').read().strip())
            if pid == os.getpid():
                os.remove(self.pidfile)
        except OSError as e:
            if e.errno == errno.ENOENT:
                pass
            else:
                raise

    def start(self, *args, **kwargs):
        """
        Start the daemon
        """

        self.log("Starting...")

        # Check for a pidfile to see if the daemon already runs
        try:
            pf = open(self.pidfile, 'r')
            pid = int(pf.read().strip())
            pf.close()
        except IOError:
            pid = None
        except SystemExit:
            pid = None

        if pid:
            message = "pidfile %s already exists. Is it already running?\n"
            sys.stderr.write(message % self.pidfile)
            sys.exit(1)

        # Start the daemon
        self.daemonize()
        self.run(*args, **kwargs)

    def stop(self):
        """
        Stop the daemon
        """

        if self.verbose >= 1:
            self.log("Stopping...")

        # Get the pid from the pidfile
        pid = self.get_pid()

        if not pid:
            message = "pidfile %s does not exist. Not running?\n"
            sys.stderr.write(message % self.pidfile)

            # Just to be sure. A ValueError might occur if the PID file is
            # empty but does actually exist
            if os.path.exists(self.pidfile):
                os.remove(self.pidfile)

            return  # Not an error in a restart

        # Try killing the daemon process
        try:
            i = 0
            while 1:
                os.kill(pid, signal.SIGTERM)
                time.sleep(0.1)
                i = i + 1
                if i % 10 == 0:
                    os.kill(pid, signal.SIGHUP)
        except OSError as err:
            if err.errno == errno.ESRCH:
                if os.path.exists(self.pidfile):
                    os.remove(self.pidfile)
            else:
                print(str(err))
                sys.exit(1)

        self.log("Stopped")

    def restart(self):
        """
        Restart the daemon
        """
        self.stop()
        self.start()

    def get_pid(self):
        try:
            pf = open(self.pidfile, 'r')
            pid = int(pf.read().strip())
            pf.close()
        except IOError:
            pid = None
        except SystemExit:
            pid = None
        return pid

    def is_running(self):
        pid = self.get_pid()

        if pid is None:
<<<<<<< HEAD
            print 'Process is stopped'
        elif os.path.exists('/proc/%d' % pid):
            print 'Process (pid %d) is running...' % pid
=======
            self.log('Process is stopped')
            return False
>>>>>>> 89d2c6a2
        else:
            try:
                os.kill(pid, 0)
            except OSError as e:
                if e.errno == errno.ESRCH:  # No such process
                    self.log('Process (pid %d) is killed' % pid)
                    return False

        self.log('Process (pid %d) is running...' % pid)
        return True

    def run(self):
        """
        You should override this method when you subclass Daemon.
        It will be called after the process has been
        daemonized by start() or restart().
        """
        raise NotImplementedError<|MERGE_RESOLUTION|>--- conflicted
+++ resolved
@@ -231,24 +231,14 @@
         pid = self.get_pid()
 
         if pid is None:
-<<<<<<< HEAD
-            print 'Process is stopped'
-        elif os.path.exists('/proc/%d' % pid):
-            print 'Process (pid %d) is running...' % pid
-=======
             self.log('Process is stopped')
             return False
->>>>>>> 89d2c6a2
+        elif os.path.exists('/proc/%d' % pid):
+            self.log('Process (pid %d) is running...' % pid
+            return True
         else:
-            try:
-                os.kill(pid, 0)
-            except OSError as e:
-                if e.errno == errno.ESRCH:  # No such process
-                    self.log('Process (pid %d) is killed' % pid)
-                    return False
-
-        self.log('Process (pid %d) is running...' % pid)
-        return True
+            self.log('Process (pid %d) is killed' % pid)
+            return False
 
     def run(self):
         """

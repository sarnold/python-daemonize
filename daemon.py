--- conflicted
+++ resolved
@@ -30,14 +30,6 @@
 import time
 import signal
 
-# Python 3+ does not support unbuffered text I/O,
-# nor does it have the 'file' built-in function
-if sys.version_info[0] > 2:
-    buffering = 1
-    file = open
-else:
-    buffering = 0
-
 
 class Daemon(object):
     """
@@ -47,13 +39,8 @@
     """
     def __init__(self, pidfile, stdin=os.devnull,
                  stdout=os.devnull, stderr=os.devnull,
-<<<<<<< HEAD
                  home_dir='.', umask=0o22, verbose=1,
                  use_gevent=False, use_eventlet=False):
-=======
-                 home_dir='.', umask=int('022', 8),
-                 verbose=1, use_gevent=False):
->>>>>>> 670aeb73
         self.stdin = stdin
         self.stdout = stdout
         self.stderr = stderr
@@ -83,12 +70,7 @@
             if pid > 0:
                 # Exit first parent
                 sys.exit(0)
-<<<<<<< HEAD
         except OSError as e:
-=======
-        except OSError:
-            e = sys.exc_info()[1]
->>>>>>> 670aeb73
             sys.stderr.write(
                 "fork #1 failed: %d (%s)\n" % (e.errno, e.strerror))
             sys.exit(1)
@@ -104,12 +86,7 @@
             if pid > 0:
                 # Exit from second parent
                 sys.exit(0)
-<<<<<<< HEAD
         except OSError as e:
-=======
-        except OSError:
-            e = sys.exc_info()[1]
->>>>>>> 670aeb73
             sys.stderr.write(
                 "fork #2 failed: %d (%s)\n" % (e.errno, e.strerror))
             sys.exit(1)
@@ -121,15 +98,11 @@
             si = open(self.stdin, 'r')
             so = open(self.stdout, 'a+')
             if self.stderr:
-<<<<<<< HEAD
                 try:
                     se = open(self.stderr, 'a+', 0)
                 except ValueError:
                     # Python 3 can't have unbuffered text I/O
                     se = open(self.stderr, 'a+', 1)
-=======
-                se = file(self.stderr, 'a+', buffering)
->>>>>>> 670aeb73
             else:
                 se = so
             os.dup2(si.fileno(), sys.stdin.fileno())
@@ -149,12 +122,7 @@
             signal.signal(signal.SIGTERM, sigtermhandler)
             signal.signal(signal.SIGINT, sigtermhandler)
 
-<<<<<<< HEAD
         self.log("Started")
-=======
-        if self.verbose >= 1:
-            print("Started")
->>>>>>> 670aeb73
 
         # Write pidfile
         atexit.register(
@@ -179,12 +147,7 @@
         Start the daemon
         """
 
-<<<<<<< HEAD
         self.log("Starting...")
-=======
-        if self.verbose >= 1:
-            print("Starting...")
->>>>>>> 670aeb73
 
         # Check for a pidfile to see if the daemon already runs
         try:
@@ -211,11 +174,7 @@
         """
 
         if self.verbose >= 1:
-<<<<<<< HEAD
             self.log("Stopping...")
-=======
-            print("Stopping...")
->>>>>>> 670aeb73
 
         # Get the pid from the pidfile
         pid = self.get_pid()
@@ -240,7 +199,6 @@
                 i = i + 1
                 if i % 10 == 0:
                     os.kill(pid, signal.SIGHUP)
-<<<<<<< HEAD
         except OSError as err:
             if err.errno == errno.ESRCH:
                 if os.path.exists(self.pidfile):
@@ -250,19 +208,6 @@
                 sys.exit(1)
 
         self.log("Stopped")
-=======
-        except OSError:
-            err = str(sys.exc_info()[1])
-            if err.find("No such process") > 0:
-                if os.path.exists(self.pidfile):
-                    os.remove(self.pidfile)
-            else:
-                print(err)
-                sys.exit(1)
-
-        if self.verbose >= 1:
-            print("Stopped")
->>>>>>> 670aeb73
 
     def restart(self):
         """
@@ -286,24 +231,14 @@
         pid = self.get_pid()
 
         if pid is None:
-<<<<<<< HEAD
             self.log('Process is stopped')
             return False
         elif os.path.exists('/proc/%d' % pid):
-            self.log('Process (pid %d) is running...' % pid
+            self.log('Process (pid %d) is running...' % pid)
             return True
         else:
             self.log('Process (pid %d) is killed' % pid)
             return False
-=======
-            print('Process is stopped')
-        elif os.path.exists('/proc/%d' % pid):
-            print('Process (pid %d) is running...' % pid)
-        else:
-            print('Process (pid %d) is killed' % pid)
-
-        return pid and os.path.exists('/proc/%d' % pid)
->>>>>>> 670aeb73
 
     def run(self):
         """

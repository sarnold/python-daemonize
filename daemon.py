'''
***
Modified generic daemon class
***

Author:         http://www.jejik.com/articles/2007/02/
                        a_simple_unix_linux_daemon_in_python/www.boxedice.com

License:        http://creativecommons.org/licenses/by-sa/3.0/

Changes:        23rd Jan 2009 (David Mytton <david@boxedice.com>)
                - Replaced hard coded '/dev/null in __init__ with os.devnull
                - Added OS check to conditionally remove code that doesn't
                  work on OS X
                - Added output to console on completion
                - Tidied up formatting
                11th Mar 2009 (David Mytton <david@boxedice.com>)
                - Fixed problem with daemon exiting on Python 2.4
                  (before SystemExit was part of the Exception base)
                13th Aug 2010 (David Mytton <david@boxedice.com>
                - Fixed unhandled exception if PID file is empty
'''

# Core modules
from __future__ import print_function
import atexit
import errno
import os
import sys
import time
import signal


class Daemon(object):
    """
    A generic daemon class.

    Usage: subclass the Daemon class and override the run() method
    """
    def __init__(self, pidfile, stdin=os.devnull,
                 stdout=os.devnull, stderr=os.devnull,
<<<<<<< HEAD
                 home_dir='.', umask=0o22, verbose=1):
=======
                 home_dir='.', umask=022, verbose=1, use_gevent=False):
>>>>>>> 9a12adbd
        self.stdin = stdin
        self.stdout = stdout
        self.stderr = stderr
        self.pidfile = pidfile
        self.home_dir = home_dir
        self.verbose = verbose
        self.umask = umask
        self.daemon_alive = True
        self.use_gevent = use_gevent

    def log(self, *args):
        if self.verbose >= 1:
            print(*args)

    def daemonize(self):
        """
        Do the UNIX double-fork magic, see Stevens' "Advanced
        Programming in the UNIX Environment" for details (ISBN 0201563177)
        http://www.erlenstar.demon.co.uk/unix/faq_2.html#SEC16
        """
        try:
            pid = os.fork()
            if pid > 0:
                # Exit first parent
                sys.exit(0)
        except OSError as e:
            sys.stderr.write(
                "fork #1 failed: %d (%s)\n" % (e.errno, e.strerror))
            sys.exit(1)

        # Decouple from parent environment
        os.chdir(self.home_dir)
        os.setsid()
        os.umask(self.umask)

        # Do second fork
        try:
            pid = os.fork()
            if pid > 0:
                # Exit from second parent
                sys.exit(0)
        except OSError as e:
            sys.stderr.write(
                "fork #2 failed: %d (%s)\n" % (e.errno, e.strerror))
            sys.exit(1)

        if sys.platform != 'darwin':  # This block breaks on OS X
            # Redirect standard file descriptors
            sys.stdout.flush()
            sys.stderr.flush()
            si = open(self.stdin, 'r')
            so = open(self.stdout, 'a+')
            if self.stderr:
                se = open(self.stderr, 'a+', 0)
            else:
                se = so
            os.dup2(si.fileno(), sys.stdin.fileno())
            os.dup2(so.fileno(), sys.stdout.fileno())
            os.dup2(se.fileno(), sys.stderr.fileno())

        def sigtermhandler(signum, frame):
            self.daemon_alive = False
            sys.exit()

        if self.use_gevent:
            import gevent
            gevent.reinit()
            gevent.signal(signal.SIGTERM, sigtermhandler, signal.SIGTERM, None)
            gevent.signal(signal.SIGINT, sigtermhandler, signal.SIGINT, None)
        else:
            signal.signal(signal.SIGTERM, sigtermhandler)
            signal.signal(signal.SIGINT, sigtermhandler)

        self.log("Started")

        # Write pidfile
        atexit.register(
            self.delpid)  # Make sure pid file is removed if we quit
        pid = str(os.getpid())
        open(self.pidfile, 'w+').write("%s\n" % pid)

    def delpid(self):
        try:
            # the process may fork itself again
            pid = int(open(self.pidfile, 'r').read().strip())
            if pid == os.getpid():
                os.remove(self.pidfile)
        except OSError as e:
            if e.errno == errno.ENOENT:
                pass
            else:
                raise

    def start(self, *args, **kwargs):
        """
        Start the daemon
        """

        self.log("Starting...")

        # Check for a pidfile to see if the daemon already runs
        try:
            pf = open(self.pidfile, 'r')
            pid = int(pf.read().strip())
            pf.close()
        except IOError:
            pid = None
        except SystemExit:
            pid = None

        if pid:
            message = "pidfile %s already exists. Is it already running?\n"
            sys.stderr.write(message % self.pidfile)
            sys.exit(1)

        # Start the daemon
        self.daemonize()
        self.run(*args, **kwargs)

    def stop(self):
        """
        Stop the daemon
        """

        if self.verbose >= 1:
            self.log("Stopping...")

        # Get the pid from the pidfile
        pid = self.get_pid()

        if not pid:
            message = "pidfile %s does not exist. Not running?\n"
            sys.stderr.write(message % self.pidfile)

            # Just to be sure. A ValueError might occur if the PID file is
            # empty but does actually exist
            if os.path.exists(self.pidfile):
                os.remove(self.pidfile)

            return  # Not an error in a restart

        # Try killing the daemon process
        try:
            i = 0
            while 1:
                os.kill(pid, signal.SIGTERM)
                time.sleep(0.1)
                i = i + 1
                if i % 10 == 0:
                    os.kill(pid, signal.SIGHUP)
        except OSError as err:
            if err.errno == errno.ESRCH:
                if os.path.exists(self.pidfile):
                    os.remove(self.pidfile)
            else:
                print(str(err))
                sys.exit(1)

        self.log("Stopped")

    def restart(self):
        """
        Restart the daemon
        """
        self.stop()
        self.start()

    def get_pid(self):
        try:
            pf = open(self.pidfile, 'r')
            pid = int(pf.read().strip())
            pf.close()
        except IOError:
            pid = None
        except SystemExit:
            pid = None
        return pid

    def is_running(self):
        pid = self.get_pid()

<<<<<<< HEAD
        if pid is None:
            self.log('Process is stopped')
            return False
        else:
            try:
                os.kill(pid, 0)
            except OSError as e:
                if e.errno == errno.ESRCH:  # No such process
                    self.log('Process (pid %d) is killed' % pid)
                    return False

        self.log('Process (pid %d) is running...' % pid)
        return True
=======
        if pid == None:
            print 'Process is stopped'
        elif os.path.exists('/proc/%d' % pid):
            print 'Process (pid %d) is running...' % pid
        else:
            print 'Process (pid %d) is killed' % pid

        return pid and os.path.exists('/proc/%d' % pid)
>>>>>>> 9a12adbd

    def run(self):
        """
        You should override this method when you subclass Daemon.
        It will be called after the process has been
        daemonized by start() or restart().
        """
        raise NotImplementedError<|MERGE_RESOLUTION|>--- conflicted
+++ resolved
@@ -39,11 +39,7 @@
     """
     def __init__(self, pidfile, stdin=os.devnull,
                  stdout=os.devnull, stderr=os.devnull,
-<<<<<<< HEAD
-                 home_dir='.', umask=0o22, verbose=1):
-=======
-                 home_dir='.', umask=022, verbose=1, use_gevent=False):
->>>>>>> 9a12adbd
+                 home_dir='.', umask=0o22, verbose=1, use_gevent=False):
         self.stdin = stdin
         self.stdout = stdout
         self.stderr = stderr
@@ -225,7 +221,6 @@
     def is_running(self):
         pid = self.get_pid()
 
-<<<<<<< HEAD
         if pid is None:
             self.log('Process is stopped')
             return False
@@ -239,16 +234,6 @@
 
         self.log('Process (pid %d) is running...' % pid)
         return True
-=======
-        if pid == None:
-            print 'Process is stopped'
-        elif os.path.exists('/proc/%d' % pid):
-            print 'Process (pid %d) is running...' % pid
-        else:
-            print 'Process (pid %d) is killed' % pid
-
-        return pid and os.path.exists('/proc/%d' % pid)
->>>>>>> 9a12adbd
 
     def run(self):
         """
